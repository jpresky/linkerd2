--- conflicted
+++ resolved
@@ -74,11 +74,7 @@
 }
 
 func TestNewWebhookServer(t *testing.T) {
-<<<<<<< HEAD
-	rootCA, err := tls.GenerateRootCA("Test CA")
-=======
 	rootCA, err := tls.GenerateRootCAWithDefaults("Test CA")
->>>>>>> 3488569f
 	if err != nil {
 		log.Fatalf("failed to create root CA: %s", err)
 	}

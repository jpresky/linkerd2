package injector

import (
	"encoding/json"
	"fmt"
	"io/ioutil"
	"strings"

	"github.com/linkerd/linkerd2/pkg/healthcheck"
	k8sPkg "github.com/linkerd/linkerd2/pkg/k8s"
	log "github.com/sirupsen/logrus"
	admissionv1beta1 "k8s.io/api/admission/v1beta1"
	appsv1 "k8s.io/api/apps/v1"
	corev1 "k8s.io/api/core/v1"
	metav1 "k8s.io/apimachinery/pkg/apis/meta/v1"
	"k8s.io/apimachinery/pkg/runtime"
	"k8s.io/apimachinery/pkg/runtime/serializer"
	"k8s.io/client-go/kubernetes"
	"sigs.k8s.io/yaml"
)

const (
	envVarKeyProxyTLSPodIdentity        = "LINKERD2_PROXY_TLS_LOCAL_IDENTITY"
	envVarKeyProxyTLSControllerIdentity = "LINKERD2_PROXY_TLS_CONTROLLER_IDENTITY"
	envVarKeyProxyID                    = "LINKERD2_PROXY_ID"
)

// Webhook is a Kubernetes mutating admission webhook that mutates pods admission
// requests by injecting sidecar container spec into the pod spec during pod
// creation.
type Webhook struct {
	client              kubernetes.Interface
	deserializer        runtime.Decoder
	controllerNamespace string
	resources           *WebhookResources
	noInitContainer     bool
	//volumeSpecc
}

// NewWebhook returns a new instance of Webhook.
func NewWebhook(client kubernetes.Interface, resources *WebhookResources, controllerNamespace string, noInitContainer bool) (*Webhook, error) {
	var (
		scheme = runtime.NewScheme()
		codecs = serializer.NewCodecFactory(scheme)
	)

	return &Webhook{
		client:              client,
		deserializer:        codecs.UniversalDeserializer(),
		controllerNamespace: controllerNamespace,
		resources:           resources,
		noInitContainer:     noInitContainer,
	}, nil
}

// Mutate changes the given pod spec by injecting the proxy sidecar container
// into the spec. The admission review object returns contains the original
// request and the response with the mutated pod spec.
func (w *Webhook) Mutate(data []byte) *admissionv1beta1.AdmissionReview {
	admissionReview, err := w.decode(data)
	if err != nil {
		log.Error("failed to decode data. Reason: ", err)
		admissionReview.Response = &admissionv1beta1.AdmissionResponse{
			UID:     admissionReview.Request.UID,
			Allowed: false,
			Result: &metav1.Status{
				Message: err.Error(),
			},
		}
		return admissionReview
	}
	log.Infof("received admission review request %s", admissionReview.Request.UID)
	log.Debugf("admission request: %+v", admissionReview.Request)

	admissionResponse, err := w.inject(admissionReview.Request)
	if err != nil {
		log.Error("failed to inject sidecar. Reason: ", err)
		admissionReview.Response = &admissionv1beta1.AdmissionResponse{
			UID:     admissionReview.Request.UID,
			Allowed: false,
			Result: &metav1.Status{
				Message: err.Error(),
			},
		}
		return admissionReview
	}
	admissionReview.Response = admissionResponse

	if len(admissionResponse.Patch) > 0 {
		log.Infof("patch generated: %s", admissionResponse.Patch)
	}
	log.Info("done")

	return admissionReview
}

func (w *Webhook) decode(data []byte) (*admissionv1beta1.AdmissionReview, error) {
	var admissionReview admissionv1beta1.AdmissionReview
	err := yaml.Unmarshal(data, &admissionReview)
	return &admissionReview, err
}

func (w *Webhook) inject(request *admissionv1beta1.AdmissionRequest) (*admissionv1beta1.AdmissionResponse, error) {
	var deployment appsv1.Deployment
	if err := yaml.Unmarshal(request.Object.Raw, &deployment); err != nil {
		return nil, err
	}
	log.Infof("working on %s/%s %s..", request.Kind.Version, strings.ToLower(request.Kind.Kind), deployment.ObjectMeta.Name)

	ns := request.Namespace
	if ns == "" {
		ns = corev1.NamespaceDefault
	}
	log.Infof("resource namespace: %s", ns)

	inject, err := w.shouldInject(ns, &deployment)
	if err != nil {
		return nil, err
	}

	if !inject {
		log.Infof("skipping deployment %s", deployment.GetName())
		return &admissionv1beta1.AdmissionResponse{
			UID:     request.UID,
			Allowed: true,
		}, nil
	}

	id := k8sPkg.TLSIdentity{
		Name:                deployment.ObjectMeta.Name,
		Kind:                strings.ToLower(request.Kind.Kind),
		Namespace:           ns,
		ControllerNamespace: w.controllerNamespace,
	}.ToDNSName()

	proxy, proxyInit, err := w.containersSpec(id)
	if err != nil {
		return nil, err
	}
	log.Infof("proxy image: %s", proxy.Image)
	log.Infof("proxy-init image: %s", proxyInit.Image)
	log.Debugf("proxy container: %+v", proxy)
	log.Debugf("init container: %+v", proxyInit)

	patch := NewPatch()
	patch.addContainer(proxy)

	if !w.noInitContainer {
		if len(deployment.Spec.Template.Spec.InitContainers) == 0 {
			patch.addInitContainerRoot()
		}
		patch.addInitContainer(proxyInit)
	}

	if deployment.Spec.Template.Annotations == nil {
		deployment.Spec.Template.Annotations = map[string]string{}
	}
<<<<<<< HEAD
	deployment.Spec.Template.Annotations[k8sPkg.IdentityModeAnnotation] = k8sPkg.IdentityModeDisabled
=======
	if w.tlsEnabled {
		caBundle, tlsSecrets, err := w.volumesSpec(identity)
		if err != nil {
			return nil, err
		}
		log.Debugf("ca bundle volume: %+v", caBundle)
		log.Debugf("tls secrets volume: %+v", tlsSecrets)

		if len(deployment.Spec.Template.Spec.Volumes) == 0 {
			patch.addVolumeRoot()
		}
		patch.addVolume(caBundle)
		patch.addVolume(tlsSecrets)
		deployment.Spec.Template.Annotations[k8sPkg.IdentityModeAnnotation] = k8sPkg.IdentityModeOptional
	} else {
		deployment.Spec.Template.Annotations[k8sPkg.IdentityModeAnnotation] = k8sPkg.IdentityModeDisabled
	}
>>>>>>> 363db12e

	if deployment.Spec.Template.Labels == nil {
		deployment.Spec.Template.Labels = map[string]string{}
	}

	deployment.Spec.Template.Labels[k8sPkg.ControllerNSLabel] = w.controllerNamespace
	deployment.Spec.Template.Labels[k8sPkg.ProxyDeploymentLabel] = deployment.ObjectMeta.Name
	patch.addPodLabels(deployment.Spec.Template.Labels)

	if deployment.Labels == nil {
		deployment.Labels = map[string]string{}
	}

	deployment.Labels[k8sPkg.ControllerNSLabel] = w.controllerNamespace
	deployment.Labels[k8sPkg.ProxyDeploymentLabel] = deployment.ObjectMeta.Name
	patch.addDeploymentLabels(deployment.Labels)

	image := strings.Split(proxy.Image, ":")
	var imageTag string

	if len(image) < 2 {
		imageTag = "latest"
	} else {
		imageTag = image[1]
	}

	deployment.Spec.Template.Annotations[k8sPkg.CreatedByAnnotation] = fmt.Sprintf("linkerd/proxy-injector %s", imageTag)
	deployment.Spec.Template.Annotations[k8sPkg.ProxyVersionAnnotation] = imageTag
	patch.addPodAnnotations(deployment.Spec.Template.Annotations)

	patchJSON, err := json.Marshal(patch.patchOps)
	if err != nil {
		return nil, err
	}

	patchType := admissionv1beta1.PatchTypeJSONPatch
	admissionResponse := &admissionv1beta1.AdmissionResponse{
		UID:       request.UID,
		Allowed:   true,
		Patch:     patchJSON,
		PatchType: &patchType,
	}

	return admissionResponse, nil
}

// shouldInject determines whether or not the given deployment should be
// injected. A deployment should be injected if it does not already contain
// any known sidecars, and:
// - the deployment's namespace has the linkerd.io/inject annotation set to
//   "enabled", and the deployment's pod spec does not have the
//   linkerd.io/inject annotation set to "disabled"; or
// - the deployment's pod spec has the linkerd.io/inject annotation set to
//   "enabled"
func (w *Webhook) shouldInject(ns string, deployment *appsv1.Deployment) (bool, error) {
	if healthcheck.HasExistingSidecars(&deployment.Spec.Template.Spec) {
		return false, nil
	}

	namespace, err := w.client.CoreV1().Namespaces().Get(ns, metav1.GetOptions{})
	if err != nil {
		return false, err
	}

	nsAnnotation := namespace.GetAnnotations()[k8sPkg.ProxyInjectAnnotation]
	podAnnotation := deployment.Spec.Template.GetAnnotations()[k8sPkg.ProxyInjectAnnotation]

	if nsAnnotation == k8sPkg.ProxyInjectEnabled && podAnnotation != k8sPkg.ProxyInjectDisabled {
		return true, nil
	}

	return podAnnotation == k8sPkg.ProxyInjectEnabled, nil
}

func (w *Webhook) containersSpec(identity string) (*corev1.Container, *corev1.Container, error) {
	proxySpec, err := ioutil.ReadFile(w.resources.FileProxySpec)
	if err != nil {
		return nil, nil, err
	}

	var proxy corev1.Container
	if err := yaml.Unmarshal(proxySpec, &proxy); err != nil {
		return nil, nil, err
	}

	for index, env := range proxy.Env {
		if env.Name == envVarKeyProxyID {
			proxy.Env[index].Value = identity
		}
	}

	proxyInitSpec, err := ioutil.ReadFile(w.resources.FileProxyInitSpec)
	if err != nil {
		return nil, nil, err
	}

	var proxyInit corev1.Container
	if err := yaml.Unmarshal(proxyInitSpec, &proxyInit); err != nil {
		return nil, nil, err
	}

	return &proxy, &proxyInit, nil
}

// WebhookResources contain paths to all the needed file resources.
type WebhookResources struct {
	// FileProxySpec is the path to the proxy spec.
	FileProxySpec string

	// FileProxyInitSpec is the path to the proxy-init spec.
	FileProxyInitSpec string
}<|MERGE_RESOLUTION|>--- conflicted
+++ resolved
@@ -34,11 +34,11 @@
 	controllerNamespace string
 	resources           *WebhookResources
 	noInitContainer     bool
-	//volumeSpecc
+	tlsEnabled          bool
 }
 
 // NewWebhook returns a new instance of Webhook.
-func NewWebhook(client kubernetes.Interface, resources *WebhookResources, controllerNamespace string, noInitContainer bool) (*Webhook, error) {
+func NewWebhook(client kubernetes.Interface, resources *WebhookResources, controllerNamespace string, noInitContainer, tlsEnabled bool) (*Webhook, error) {
 	var (
 		scheme = runtime.NewScheme()
 		codecs = serializer.NewCodecFactory(scheme)
@@ -50,6 +50,7 @@
 		controllerNamespace: controllerNamespace,
 		resources:           resources,
 		noInitContainer:     noInitContainer,
+		tlsEnabled:          tlsEnabled,
 	}, nil
 }
 
@@ -155,27 +156,23 @@
 	if deployment.Spec.Template.Annotations == nil {
 		deployment.Spec.Template.Annotations = map[string]string{}
 	}
-<<<<<<< HEAD
-	deployment.Spec.Template.Annotations[k8sPkg.IdentityModeAnnotation] = k8sPkg.IdentityModeDisabled
-=======
 	if w.tlsEnabled {
-		caBundle, tlsSecrets, err := w.volumesSpec(identity)
-		if err != nil {
-			return nil, err
-		}
-		log.Debugf("ca bundle volume: %+v", caBundle)
-		log.Debugf("tls secrets volume: %+v", tlsSecrets)
-
-		if len(deployment.Spec.Template.Spec.Volumes) == 0 {
-			patch.addVolumeRoot()
-		}
-		patch.addVolume(caBundle)
-		patch.addVolume(tlsSecrets)
-		deployment.Spec.Template.Annotations[k8sPkg.IdentityModeAnnotation] = k8sPkg.IdentityModeOptional
+		// caBundle, tlsSecrets, err := w.volumesSpec(identity)
+		// if err != nil {
+		// 	return nil, err
+		// }
+		// log.Debugf("ca bundle volume: %+v", caBundle)
+		// log.Debugf("tls secrets volume: %+v", tlsSecrets)
+
+		// if len(deployment.Spec.Template.Spec.Volumes) == 0 {
+		// 	patch.addVolumeRoot()
+		// }
+		// patch.addVolume(caBundle)
+		// patch.addVolume(tlsSecrets)
+		deployment.Spec.Template.Annotations[k8sPkg.IdentityModeAnnotation] = k8sPkg.IdentityModeDefault
 	} else {
 		deployment.Spec.Template.Annotations[k8sPkg.IdentityModeAnnotation] = k8sPkg.IdentityModeDisabled
 	}
->>>>>>> 363db12e
 
 	if deployment.Spec.Template.Labels == nil {
 		deployment.Spec.Template.Labels = map[string]string{}

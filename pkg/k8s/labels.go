/*
Kubernetes labels and annotations used in Linkerd's control plane and data plane
Kubernetes configs.
*/

package k8s

import (
	"fmt"

	"github.com/linkerd/linkerd2/pkg/version"
	appsv1 "k8s.io/api/apps/v1"
	corev1 "k8s.io/api/core/v1"
)

const (
	/*
	 * Labels
	 */

	// ControllerComponentLabel identifies this object as a component of Linkerd's
	// control plane (e.g. web, controller).
	ControllerComponentLabel = "linkerd.io/control-plane-component"

	// ControllerNSLabel is injected into mesh-enabled apps, identifying the
	// namespace of the Linkerd control plane.
	ControllerNSLabel = "linkerd.io/control-plane-ns"

	// ProxyDeploymentLabel is injected into mesh-enabled apps, identifying the
	// deployment that this proxy belongs to.
	ProxyDeploymentLabel = "linkerd.io/proxy-deployment"

	// ProxyReplicationControllerLabel is injected into mesh-enabled apps,
	// identifying the ReplicationController that this proxy belongs to.
	ProxyReplicationControllerLabel = "linkerd.io/proxy-replicationcontroller"

	// ProxyReplicaSetLabel is injected into mesh-enabled apps, identifying the
	// ReplicaSet that this proxy belongs to.
	ProxyReplicaSetLabel = "linkerd.io/proxy-replicaset"

	// ProxyJobLabel is injected into mesh-enabled apps, identifying the Job that
	// this proxy belongs to.
	ProxyJobLabel = "linkerd.io/proxy-job"

	// ProxyDaemonSetLabel is injected into mesh-enabled apps, identifying the
	// DaemonSet that this proxy belongs to.
	ProxyDaemonSetLabel = "linkerd.io/proxy-daemonset"

	// ProxyStatefulSetLabel is injected into mesh-enabled apps, identifying the
	// StatefulSet that this proxy belongs to.
	ProxyStatefulSetLabel = "linkerd.io/proxy-statefulset"

	/*
	 * Annotations
	 */

	// CreatedByAnnotation indicates the source of the injected data plane
	// (e.g. linkerd/cli v2.0.0).
	CreatedByAnnotation = "linkerd.io/created-by"

	// IdentityIssuerExpiryAnnotation indicates the time at which this set of identity
	// issuer credentials will cease to be valid.
	IdentityIssuerExpiryAnnotation = "linkerd.io/identity-issuer-expiry"

	// ProxyVersionAnnotation indicates the version of the injected data plane
	// (e.g. v0.1.3).
	ProxyVersionAnnotation = "linkerd.io/proxy-version"

	// ProxyInjectAnnotation controls whether or not a pod should be injected
	// when set on a pod spec. When set on a namespace spec, it applies to all
	// pods in the namespace. Supported values are "enabled" or "disabled"
	ProxyInjectAnnotation = "linkerd.io/inject"

	// ProxyInjectEnabled is assigned to the ProxyInjectAnnotation annotation to
	// enable injection for a pod or namespace.
	ProxyInjectEnabled = "enabled"

	// ProxyInjectDisabled is assigned to the ProxyInjectAnnotation annotation to
	// disable injection for a pod or namespace.
	ProxyInjectDisabled = "disabled"

	// IdentityModeAnnotation controls how a pod participates
	// in service identity.
	IdentityModeAnnotation = "linkerd.io/identity-mode"

	// IdentityModeDefault is assigned to IdentityModeAnnotation to
	// use the control plane's default identity scheme.
	IdentityModeDefault = "default"

	// IdentityModeDisabled is assigned to IdentityModeAnnotation to
	// disable the proxy from participating in automatic identity.
	IdentityModeDisabled = "disabled"

	// IdentityModeOptional is assigned to IdentityModeAnnotation to
	// optionally configure the proxy to participate in automatic identity.
	//
	// Deprecated.
	IdentityModeOptional = "optional"

	/*
	 * Component Names
	 */

	// InitContainerName is the name assigned to the injected init container.
	InitContainerName = "linkerd-init"

	// ProxyContainerName is the name assigned to the injected proxy container.
	ProxyContainerName = "linkerd-proxy"

	// ProxyInjectorWebhookConfig is the name of the mutating webhook
	// configuration resource of the proxy-injector webhook.
	ProxyInjectorWebhookConfig = "linkerd-proxy-injector-webhook-config"

<<<<<<< HEAD
	// ProxySpecFileName is the name (key) within the proxy-injector ConfigMap
	// that contains the proxy container spec.
	ProxySpecFileName = "proxy.yaml"

	// ProxyInitSpecFileName is the name (key) within the
	// proxy-injector ConfigMap that contains the proxy-init container spec.
	ProxyInitSpecFileName = "proxy-init.yaml"
=======
	// TLSTrustAnchorVolumeName is the name of the trust anchor volume,
	// used when injecting a proxy with TLS enabled.
	TLSTrustAnchorVolumeName = "linkerd-trust-anchors"

	// TLSSecretsVolumeName is the name of the volume holding the secrets,
	// when injecting a proxy with TLS enabled.
	TLSSecretsVolumeName = "linkerd-secrets"

	// TLSTrustAnchorConfigMapName is the name of the ConfigMap that holds the
	// trust anchors (trusted root certificates).
	TLSTrustAnchorConfigMapName = "linkerd-ca-bundle"

	// TLSTrustAnchorFileName is the name (key) within the trust anchor ConfigMap
	// that contains the actual trust anchor bundle.
	TLSTrustAnchorFileName = "trust-anchors.pem"

	// TLSCertFileName is the name (key) within proxy-injector ConfigMap that
	// contains the TLS certificate.
	TLSCertFileName = "certificate.crt"

	// TLSPrivateKeyFileName is the name (key) within proxy-injector ConfigMap
	// that contains the TLS private key.
	TLSPrivateKeyFileName = "private-key.p8"
>>>>>>> f34de691

	/*
	 * Mount paths
	 */

	// MountPathBase is the base directory of the mount path
	MountPathBase = "/var/linkerd-io"
)

// InjectedLabels contains the list of label keys subjected to be injected by Linkerd into resource definitions
var InjectedLabels = []string{ControllerNSLabel, ProxyDeploymentLabel, ProxyReplicationControllerLabel,
	ProxyReplicaSetLabel, ProxyJobLabel, ProxyDaemonSetLabel, ProxyStatefulSetLabel}

var (
<<<<<<< HEAD
	// MountPathConfigProxySpec is the path at which the proxy container spec is
	// mounted to the proxy-injector
	MountPathConfigProxySpec = MountPathBase + "/config/" + ProxySpecFileName

	// MountPathConfigProxyInitSpec is the path at which the proxy-init container
	// spec is mounted to the proxy-injector
	MountPathConfigProxyInitSpec = MountPathBase + "/config/" + ProxyInitSpecFileName
=======
	// MountPathTLSTrustAnchor is the path at which the trust anchor file is
	// mounted
	MountPathTLSTrustAnchor = MountPathBase + "/trust-anchors/" + TLSTrustAnchorFileName

	// MountPathTLSIdentityCert is the path at which the TLS identity cert file is
	// mounted
	MountPathTLSIdentityCert = MountPathBase + "/identity/" + TLSCertFileName

	// MountPathTLSIdentityKey is the path at which the TLS identity key file is
	// mounted
	MountPathTLSIdentityKey = MountPathBase + "/identity/" + TLSPrivateKeyFileName

	// MountPathGlobalConfig is the path at which the global config file is mounted
	MountPathGlobalConfig = MountPathBase + "/config/global"

	// MountPathProxyConfig is the path at which the global config file is mounted
	MountPathProxyConfig = MountPathBase + "/config/proxy"
>>>>>>> f34de691
)

// CreatedByAnnotationValue returns the value associated with
// CreatedByAnnotation.
func CreatedByAnnotationValue() string {
	return fmt.Sprintf("linkerd/cli %s", version.Version)
}

// GetPodLabels returns the set of prometheus owner labels for a given pod
func GetPodLabels(ownerKind, ownerName string, pod *corev1.Pod) map[string]string {
	labels := map[string]string{"pod": pod.Name}

	l5dLabel := KindToL5DLabel(ownerKind)
	labels[l5dLabel] = ownerName

	if controllerNS := pod.Labels[ControllerNSLabel]; controllerNS != "" {
		labels["control_plane_ns"] = controllerNS
	}

	if pth := pod.Labels[appsv1.DefaultDeploymentUniqueLabelKey]; pth != "" {
		labels["pod_template_hash"] = pth
	}

	return labels
}

// IsMeshed returns whether a given Pod is in a given controller's service mesh.
func IsMeshed(pod *corev1.Pod, controllerNS string) bool {
	return pod.Labels[ControllerNSLabel] == controllerNS
}

// TLSIdentity is the identity of a pod owner (Deployment, Pod,
// ReplicationController, etc.).
type TLSIdentity struct {
	// Name is the name of the pod owner.
	Name string

	// Kind is the singular, lowercased Kubernetes resource type of the pod owner
	// (deployment, daemonset, job, replicationcontroller, etc.).
	Kind string

	// Namespace is the pod's namespace. Kubernetes requires that pods and
	// pod owners be in the same namespace.
	Namespace string

	// ControllerNamespace is the namespace of the controller for the pod.
	ControllerNamespace string
}

// ToDNSName formats a TLSIdentity as a DNS name.
func (i TLSIdentity) ToDNSName() string {
	if i.Kind == Service {
		return fmt.Sprintf("%s.%s.svc", i.Name, i.Namespace)
	}
	return fmt.Sprintf("%s.%s.%s.linkerd-managed.%s.svc.cluster.local", i.Name,
		i.Kind, i.Namespace, i.ControllerNamespace)
}<|MERGE_RESOLUTION|>--- conflicted
+++ resolved
@@ -111,15 +111,6 @@
 	// configuration resource of the proxy-injector webhook.
 	ProxyInjectorWebhookConfig = "linkerd-proxy-injector-webhook-config"
 
-<<<<<<< HEAD
-	// ProxySpecFileName is the name (key) within the proxy-injector ConfigMap
-	// that contains the proxy container spec.
-	ProxySpecFileName = "proxy.yaml"
-
-	// ProxyInitSpecFileName is the name (key) within the
-	// proxy-injector ConfigMap that contains the proxy-init container spec.
-	ProxyInitSpecFileName = "proxy-init.yaml"
-=======
 	// TLSTrustAnchorVolumeName is the name of the trust anchor volume,
 	// used when injecting a proxy with TLS enabled.
 	TLSTrustAnchorVolumeName = "linkerd-trust-anchors"
@@ -143,7 +134,6 @@
 	// TLSPrivateKeyFileName is the name (key) within proxy-injector ConfigMap
 	// that contains the TLS private key.
 	TLSPrivateKeyFileName = "private-key.p8"
->>>>>>> f34de691
 
 	/*
 	 * Mount paths
@@ -158,15 +148,6 @@
 	ProxyReplicaSetLabel, ProxyJobLabel, ProxyDaemonSetLabel, ProxyStatefulSetLabel}
 
 var (
-<<<<<<< HEAD
-	// MountPathConfigProxySpec is the path at which the proxy container spec is
-	// mounted to the proxy-injector
-	MountPathConfigProxySpec = MountPathBase + "/config/" + ProxySpecFileName
-
-	// MountPathConfigProxyInitSpec is the path at which the proxy-init container
-	// spec is mounted to the proxy-injector
-	MountPathConfigProxyInitSpec = MountPathBase + "/config/" + ProxyInitSpecFileName
-=======
 	// MountPathTLSTrustAnchor is the path at which the trust anchor file is
 	// mounted
 	MountPathTLSTrustAnchor = MountPathBase + "/trust-anchors/" + TLSTrustAnchorFileName
@@ -184,7 +165,6 @@
 
 	// MountPathProxyConfig is the path at which the global config file is mounted
 	MountPathProxyConfig = MountPathBase + "/config/proxy"
->>>>>>> f34de691
 )
 
 // CreatedByAnnotationValue returns the value associated with
